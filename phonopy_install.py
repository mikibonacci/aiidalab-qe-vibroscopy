from aiida.common.exceptions import NotExistent
import subprocess
from aiida.orm import load_code
from aiida import load_profile
import shutil


def install_phonopy():
    load_profile()
    try:
        load_code("phonopy@localhost")
    except NotExistent:
        # Use shutil.which to find the path of the phonopy executable
        phonopy_path = shutil.which("phonopy")
        # Construct the command as a list of arguments
        command = [
            "verdi",
            "code",
            "create",
            "core.code.installed",
            "--non-interactive",
            "--label",
            "phonopy",
            "--default-calc-job-plugin",
            "phonopy.phonopy",
            "--computer",
            "localhost",
            "--filepath-executable",
<<<<<<< HEAD
            "/home/jovyan/.local/bin/phonopy",
=======
            phonopy_path,
>>>>>>> f4bea8eb
        ]

        # Use subprocess.run to run the command
        subprocess.run(command, check=True)
    else:
        raise Warning("Code phonopy@localhost already installed!")


# Called when the script is run directly
if __name__ == "__main__":
    install_phonopy()<|MERGE_RESOLUTION|>--- conflicted
+++ resolved
@@ -26,11 +26,7 @@
             "--computer",
             "localhost",
             "--filepath-executable",
-<<<<<<< HEAD
-            "/home/jovyan/.local/bin/phonopy",
-=======
             phonopy_path,
->>>>>>> f4bea8eb
         ]
 
         # Use subprocess.run to run the command
