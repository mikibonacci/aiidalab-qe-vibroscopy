--- conflicted
+++ resolved
@@ -27,19 +27,6 @@
         phonon_data = export_phononworkchain_data(self.node)
 
         if spectra_data:
-<<<<<<< HEAD
-            spectrum_widget = SpectrumPlotWidget(self.node)
-            raman_modes_animation = ActiveModesWidget(self.node)
-            if spectra_data[3] in [
-                "Raman vibrational spectrum",
-                "Infrared vibrational spectrum",
-            ]:
-
-                self.children = [ipw.VBox([spectrum_widget, raman_modes_animation])]
-
-        if phonon_data:
-            if phonon_data[2] == "bands":
-=======
             
             if isinstance(spectra_data,str):
                 #No Modes are detected. So we explain why
@@ -54,13 +41,10 @@
             raman_modes_animation = ActiveModesWidget(self.node)
             if spectra_data[3] in ["Raman vibrational spectrum","Infrared vibrational spectrum"]:
 
-                self.children=[
-                    ipw.VBox([spectrum_widget, raman_modes_animation])
-                ]
-        
-        if phonon_data:    
-            if phonon_data[2] == 'bands':
->>>>>>> fd26f689
+                self.children = [ipw.VBox([spectrum_widget, raman_modes_animation])]
+
+        if phonon_data:
+            if phonon_data[2] == "bands":
                 _bands_plot_view = BandsPlotWidget(
                     bands=[phonon_data[0]],
                     **phonon_data[1],
